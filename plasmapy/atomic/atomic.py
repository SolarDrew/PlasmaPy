r"""Functions that retrieve or are related to elemental or isotopic data."""

import warnings
from typing import (Union, Optional, List, Any)

from astropy import units as u, constants as const
from astropy.units import Quantity

from .elements import _Elements
from .isotopes import _Isotopes
from .particle_class import Particle
from .particle_input import particle_input

from ..utils import (
    MissingAtomicDataError,
    InvalidParticleError,
    InvalidElementError,
    InvalidIsotopeError,
    InvalidIonError,
)

from .symbols import atomic_symbol


@particle_input
def atomic_number(element: Particle) -> str:
    r"""Returns the number of protons in an atom, isotope, or ion.

    Parameters
    ----------

    element: string or Particle
        A string representing an element, isotope, or ion; or an
        instance of the Particle class.

    Returns
    -------

    atomic_number: integer
        An integer representing the atomic number of the element or
        isotope.

    Raises
    ------

    InvalidElementError
        If the argument is a valid particle but not a valid element.

    InvalidParticleError
        If the argument does not correspond to a valid particle.

    TypeError
        If the argument is not a string.

    See also
    --------

    mass_number : returns the mass number (the total number of protons
        and neutrons) of an isotope.

    Examples
    --------
    >>> atomic_number("H")
    1
    >>> atomic_number("tritium")
    1
    >>> atomic_number("alpha")
    2
    >>> atomic_number("oganesson")
    118

    """
    return element.atomic_number


@particle_input
def mass_number(isotope: Particle) -> int:
    r"""Get the mass number (the number of protons and neutrons) of an
    isotope.

    Parameters
    ----------

    isotope : string or Particle
        A string representing an isotope or a neutron; or an instance of
        the Particle class.

    Returns
    -------

    mass_number : integer
       The total number of protons plus neutrons in a nuclide.

    Raises
    ------

    InvalidParticleError
        If the argument does not correspond to a valid particle.

    InvalidIsotopeError
        If the argument does not correspond to a valid isotope.

    TypeError
        The argument is not a string.


    See also
    --------

    atomic_number : returns the number of protons in an isotope or
        element

    Examples
    --------

    >>> mass_number("H-1")
    1
    >>> mass_number("Pb-208")
    208
    >>> mass_number("tritium")
    3
    >>> mass_number("alpha")
    4

    """
    return isotope.mass_number


@particle_input(must_be='element', exclude={'isotope', 'ion'})
def standard_atomic_weight(element: Particle) -> Quantity:
    r"""Returns the standard (conventional) atomic weight of an element
    based on the relative abundances of isotopes in terrestrial
    environments.

    Parameters
    ----------

    element: string, integer, or Particle
        A string representing an element or an integer representing an
        atomic number, or an instance of the Particle class

    Returns
    -------

    atomic_weight: astropy.units.Quantity with units of u
        The standard atomic weight of an element based on values from
        NIST

    Raises
    ------

    InvalidElementError
        If the argument is a valid particle but not a valid element.

    InvalidParticleError
        If the argument does not correspond to a valid particle.

    TypeError
        If the argument is not a string or integer.

    See also
    --------

    isotope_mass : returns the atomic mass of an isotope.

    ion_mass : returns the mass of an ion of an element or isotope,
        accounting for reduction of mass from the neutral state due to
        different numbers of electrons.

    Notes
    -----

    Standard atomic weight data are most readily available for the
    terrestrial environment, so this function may not be wholly
    appropriate for space and astrophysical environments.

    The relative abundances of different isotopes of an element
    sometimes vary naturally in different locations within the
    terrestrial environment.  The CIAAW provides ranges for these
    element, which include H, Li, B, C, N, O, Mg, Si, S, Cl, Br, Tl.
    This function provides a single value from the CIAWW 2015 standard
    values when a single value is given, and the lower accuracy
    conventional value given by Meija et al. (2013,
    doi:10.1515/pac-2015-0305) for the elements where a range is
    given.

    Examples
    --------

    >>> from astropy import units as u
    >>> standard_atomic_weight("H")
    <Quantity 1.008 u>
    >>> # the following result accounts for small amount of deuterium
    >>> standard_atomic_weight("H").to(u.kg)
    <Quantity 1.67382335e-27 kg>
    >>> isotope_mass("H-1")
    <Quantity 1.00782503 u>
    >>> standard_atomic_weight(82)
    <Quantity 207.2 u>
    >>> standard_atomic_weight("lead")
    <Quantity 207.2 u>

    """
    return element.standard_atomic_weight


@particle_input(must_be='isotope', exclude='ion')
def isotope_mass(isotope: Particle,
                 mass_numb: int = None) -> Quantity:
    r"""Return the mass of an isotope.

    Parameters
    ----------

    isotope : string, integer, or Particle
        A string representing an element, isotope, or ion; an integer
        representing an atomic number; or an instance of the Particle
        class.

    mass_numb : integer (optional)
        The mass number of the isotope.

    Returns
    -------

    isotope_mass : Quantity
        The atomic mass of a neutral atom of an isotope.

    Raises
    ------

    InvalidIsotopeError
        If the argument is a valid particle but not a valid isotope.

    InvalidParticleError
        If the argument does not correspond to a valid particle.

    AtomicError
        If the charge of the particle is given, in which case ion_mass
        should be used instead.

    TypeError
        If the argument is not a string.

    See also
    --------

    standard_atomic_weight : returns atomic weight of an element based
        on terrestrial abundances of isotopes

    ion_mass : returns the mass of an ion of an element or isotope,
        accounting for loss of electrons

    Notes
    -----

    The masses of rare isotopes may be unavailable.

    Examples
    --------

    >>> from astropy import units as u
    >>> isotope_mass("H-1")
    <Quantity 1.00782503 u>
    >>> isotope_mass("He", mass_numb=4)
    <Quantity 4.00260325 u>

    """
    return isotope.mass


@particle_input
def ion_mass(particle: Particle,
             Z: int = None,
             mass_numb: int = None) -> Quantity:
    r"""Returns the mass of an ion by finding the standard atomic
    weight of an element or the atomic mass of an isotope, and then
    accounting for the change in mass due to loss of electrons from
    ionization.

    Parameters
    ----------

    particle: string, integer, or Particle
        A string representing an element, isotope, or ion; an integer
        representing an atomic number; or an instance of the Particle
        class.

    Z: integer (optional)
        The ionization state of the ion (defaulting to a charge of
        Z=1)

    mass_numb: integer (optional)
        The mass number of an isotope.

    Returns
    -------

    m_i: Quantity
        The mass of a single ion of the isotope or element with charge
        state Z.

    Raises
    ------

    TypeError
        The argument is not a string, integer, or Quantity.

    InvalidParticleError
        If the arguments do not correspond to a valid particle.

    InvalidIonError
        If the argument represents a particle other than an ion, the
        ionization state exceeds the atomic number, or no isotope mass
        or standard atomic weight is available.

    MissingAtomicDataError
        If the standard atomic weight or isotopic mass is not known.

    See also
    --------

    standard_atomic_weight : returns the conventional atomic mass of an
        element based on terrestrial values and assuming the atom is
        neutral.

    isotope_mass : returns the mass of an isotope (if available)
        assuming the atom is neutral.

    Notes
    -----

    This function in general finds the mass of an isotope (or the
    standard atomic weight based on terrestrial values if a unique
    isotope cannot be identified), and then subtracts the mass of Z
    electrons.

    If Z is not provided as an input, then ion_mass assumes that the ion
    is singly ionized while issuing a DeprecationWarning.

    Specific values are returned for some special particles such as
    protons, deuterons, tritons, and positrons.

    Calling ion_mass('H') does not return the mass of a proton but
    instead uses hydrogen's standard atomic weight based on
    terrestrial values.  To get the mass of a proton, use
    ion_mass('p').

    Examples
    --------

    >>> print(ion_mass('p').si.value)
    1.672621898e-27
    >>> ion_mass('H+')  # assumes terrestrial abundance of D
    <Quantity 1.67291241e-27 kg>
    >>> ion_mass('H+') == ion_mass('p')
    False
    >>> ion_mass('P+')  # phosphorus
    <Quantity 5.14322301e-26 kg>
    >>> ion_mass('He-4', Z=2)
    <Quantity 6.64465709e-27 kg>
    >>> ion_mass('T+')
    <Quantity 5.00735666e-27 kg>
    >>> ion_mass(26, Z=1, mass_numb=56)
    <Quantity 9.28812345e-26 kg>
    >>> ion_mass('Fe-56 1+')
    <Quantity 9.28812345e-26 kg>
    >>> ion_mass('e+')
    <<class 'astropy.constants.codata2014.CODATA2014'> name='Electron mass' value=9.10938356e-31 uncertainty=1.1e-38 unit='kg' reference='CODATA 2014'>
    """

    # TODO: Remove deprecated functionality elsewhere in the code

    if particle.ion or particle.particle in {'e+'}:
        return particle.mass
    elif particle.particle == 'n':
        raise InvalidIonError
    elif particle.isotope in ['H-1']:
        warnings.warn("Use 'p+' instead of 'H-1' to refer to protons",
                      DeprecationWarning)
        return const.m_p
    elif particle.element:
        warnings.warn("The assumption that particles are singly ionized in"
                      "ion_mass is deprecated.", DeprecationWarning)
        return particle.mass - const.m_e
    elif particle.mass is not None:
        warnings.warn('The use of ion_mass for particles besides ions and '
                      'positrons is deprecated.', DeprecationWarning)
        return particle.mass
    else:
        raise InvalidIonError


@particle_input(exclude={'neutrino', 'antineutrino'})
def particle_mass(particle: Particle, *, Z: int = None,
                  mass_numb: int = None) -> Quantity:
    r"""Returns the mass of a particle.

    Parameters
    ----------

    particle: string, integer, or Particle
        A string representing an element, isotope, ion, or special
        particle; an integer representing an atomic number; or an
        instance of the Particle class.

    Z: integer (optional)
        The ionization state of the ion (defaulting to a charge of
        Z=1)

    mass_numb: integer (optional)
        The mass number of an isotope.

    Returns
    -------

    mass: Quantity
        The mass of the particle.

    Raises
    ------
    TypeError
        The argument is not a string, integer, or Quantity.

    InvalidParticleError
        If the argument does not correspond to a valid particle.

    MissingAtomicDataError
        If the standard atomic weight, the isotope mass, or the particle
        mass is not available.

    See also
    --------

    standard_atomic_weight : returns the conventional atomic mass of an
        element based on terrestrial values and assuming the atom is
        neutral.

    isotope_mass : returns the mass of an isotope (if available)
        assuming the atom is neutral.

    ion_mass : returns the mass of an ion of an element or isotope,
        accounting for reduction of mass from the neutral state due to
        different numbers of electrons.

    Notes
    -----
    This function will return the ion mass for ions, the isotope mass
    for isotopes (when available), the standard atomic weight for
    elements (when available), or the mass of special particles, as
    appropriate.

    The masses of neutrinos are not available because primarily upper
    limits are presently known.

    """
    return particle.mass


@particle_input
def isotopic_abundance(isotope: Particle,
                       mass_numb: int = None) -> Quantity:
    r"""Returns the isotopic abundances if known, and otherwise zero.

    Parameters
    ----------

    argument: string or integer
        A string representing an element or isotope, or an integer
        representing the atomic number of an element.

    mass_numb: integer
        The mass number of an isotope, which is required if and only
        if the first argument can only be used

    Returns
    -------

    iso_comp: float
        The relative isotopic abundance in the terrestrial environment

    Raises
    ------

    InvalidIsotopeError
        If the argument is a valid particle but not a valid isotope.

    InvalidParticleError
        If the argument does not correspond to a valid particle
        or contradictory information is provided.

    TypeError
        If the argument is not a string or integer.

    Notes
    -----

    Isotopic composition data are most readily available for the
    terrestrial environment, so this function may not be wholly
    appropriate for space and astrophysical applications.

    The data retrieved from this routine are those recommended by NIST
    as of 2017.

    Examples
    --------

    >>> isotopic_abundance('Pb-208')
    0.524
    >>> isotopic_abundance('hydrogen', 1)
    0.999885
    >>> isotopic_abundance(118, 294)  # Og-294
    0.0

    """
    return isotope.isotopic_abundance


@particle_input
def integer_charge(particle: Particle) -> int:
    r"""Returns the integer charge of a particle.

    Parameters
    ----------

    particle : string
        String representing a particle.

    Returns
    -------

    Z : integer
        The charge as a multiple of the elementary charge.

    Raises
    ------

    InvalidParticleError
        If the argument does not correspond to a valid particle
        or contradictory information is provided.

    ChargeError
        If charge information for the particle is not available.

    AtomicWarning
        If the input represents an ion with an integer charge that is
        less than or equal to -3, which is unlikely to occur in nature.

    Notes
    -----

    This function supports two formats for integer charge information.

    The first format is a string that has information for the element
    or isotope at the beginning, a space in between, and the integer
    charge information in the form of an integer followed by a plus or
    minus sign, or a plus or minus sign followed by an integer.

    The second format is a string containing element information at
    the beginning, following by one or more plus or minus signs.

    Examples
    --------

    >>> integer_charge('Fe-56 2+')
    2
    >>> integer_charge('He -2')
    -2
    >>> integer_charge('H+')
    1
    >>> integer_charge('N-14++')
    2

    """
    return particle.integer_charge


@particle_input(must_be={'charged', 'uncharged'}, any=True)
def electric_charge(particle: Particle) -> Quantity:
    r"""Returns the electric charge (in coulombs) of an ion or other
    particle

    Parameters
    ----------

    particle : string
        String representing an element or isotope followed by integer
        charge information.

    Returns
    -------

    charge: Quantity
        The electric charge in coulombs.

    Raises
    ------

    InvalidParticleError
        If the argument does not correspond to a valid particle
        or contradictory information is provided.

    ChargeError
        If charge information for the particle is not available.

    AtomicWarning
        If the input represents an ion with an integer charge that is
        below -3.

    Notes
    -----

    This function supports two formats for integer charge information.

    The first format is a string that has information for the element
    or isotope at the beginning, a space in between, and the integer
    charge information in the form of an integer followed by a plus or
    minus sign, or a plus or minus sign followed by an integer.

    The second format is a string containing element information at
    the beginning, following by one or more plus or minus signs.

    This function returns -1.6021766208e-19 C for electrons and
    1.6021766208e-19 C for positrons.

    Examples
    --------

    >>> electric_charge('p+')
    <<class 'astropy.constants.codata2014.EMCODATA2014'> name='Electron charge' value=1.6021766208e-19 uncertainty=9.8e-28 unit='C' reference='CODATA 2014'>
    >>> electric_charge('H-')
    <Quantity -1.60217662e-19 C>

    """
    return particle.charge


@particle_input
def is_stable(particle: Particle, mass_numb: int = None) -> bool:
    r"""Returns true for stable isotopes and particles and false otherwise.

    Parameters
    ----------

    particle: integer or string
        A string representing an isotope or an integer representing an
        atomic number

    mass_numb: integer
        The mass number of the isotope.

    Returns
    -------

    is_stable: boolean
        True if the isotope is stable, False if it is unstable.

    Raises
    ------

    InvalidIsotopeError
        If the arguments correspond to a valid particle but not a
        valid isotope.

    InvalidParticleError
        If the arguments do not correspond to a valid particle.

    TypeError
        If the argument is not a string or integer.

    MissingAtomicDataError
        If stability information is not available.

    Examples
    --------

    >>> is_stable("H-1")
    True
    >>> is_stable("tritium")
    False
    >>> is_stable("e-")
    True
    >>> is_stable("tau+")
    False

    """
    if particle.element and not particle.isotope:
        raise InvalidIsotopeError(
            "The input to is_stable must be either an isotope or a "
            "special particle."
        )
    return particle.is_category('stable')


@particle_input
def half_life(particle: Particle, mass_numb: int = None) -> Quantity:
    r"""Returns the half-life in seconds for unstable isotopes and
    particles, and numpy.inf in seconds for stable isotopes and particles.

    Parameters
    ----------

    particle: integer, string, or Particle
        A string representing an isotope or particle, an integer
        representing an atomic number, or an instance of the Particle
        class.

    mass_numb: integer
        The mass number of an isotope.

    Returns
    -------

    half_life_sec: astropy Quantity
        The half-life of the isotope or particle in units of seconds.

    Raises:
    -------

    InvalidParticleError
        If the argument does not correspond to a valid particle
        or contradictory information is provided.

    MissingAtomicDataError
        If no half-life data is available for the isotope.

    TypeError
        The argument is not an integer or string or the mass number is
        not an integer.

    Notes:
    ------

    At present there is limited half-life data available.

    Examples:
    ---------

    >>> half_life('T')
    <Quantity 3.888e+08 s>
    >>> half_life('n')
    <Quantity 881.5 s>
    >>> half_life('H-1')
    <Quantity inf s>

    """
<<<<<<< HEAD
    return particle.half_life
=======

    try:

        isotope = isotope_symbol(argument, mass_numb)

        if _Isotopes[isotope]['is_stable']:
            half_life_sec = np.inf * u.s
        else:
            half_life_sec = _Isotopes[isotope].get('half_life', None)

    except InvalidParticleError:
        raise InvalidParticleError("Invalid element in isotope_symbol.")
    except InvalidIsotopeError:
        raise InvalidIsotopeError(
            "Cannot determine isotope information from these inputs to "
            f"half_life: {argument}, {mass_numb}")
    except TypeError:
        raise TypeError("Incorrect argument type for half_life")

    if half_life_sec is None:
        warnings.warn(f"The half-life for isotope {isotope} is not"
                      "available; returning None.", MissingAtomicDataWarning)
	
    if isinstance(half_life_sec, str):
        warnings.warn(f"The half-life for isotope {isotope} is not"
                      "known precisely; returning string with estimate value.", MissingAtomicDataWarning)
	
	

    return half_life_sec
>>>>>>> 65b16ebe


def known_isotopes(argument: Union[str, int] = None) -> List[str]:
    r"""Returns a list of all known isotopes of an element, or a list
    of all known isotopes of every element if no input is provided.

    Parameters
    ----------

    argument: integer or string, optional
        A string representing an element, isotope, or ion or an
        integer representing an atomic number

    Returns
    -------

    isotopes_list: list of strings or empty list
        List of all of the isotopes of an element that have been
        discovered, sorted from lowest mass number to highest mass
        number.  If no argument is provided, then a list of all known
        isotopes of every element will be returned that is sorted by
        atomic number, with entries for each element sorted by mass
        number.

    Raises
    ------

    InvalidElementError
        If the argument is a valid particle but not a valid element.

    InvalidParticleError
        If the argument does not correspond to a valid particle.

    TypeError
        If the argument is not a string or integer.

    Notes
    -----

    This list returns both natural and artificially produced isotopes.

    See also
    --------

    common_isotopes : returns isotopes with non-zero isotopic
        abundances

    stable_isotopes : returns isotopes that are stable against
        radioactive decay

    Examples
    --------
    >>> known_isotopes('H')
    ['H-1', 'D', 'T', 'H-4', 'H-5', 'H-6', 'H-7']
    >>> known_isotopes('helium 1+')
    ['He-3', 'He-4', 'He-5', 'He-6', 'He-7', 'He-8', 'He-9', 'He-10']
    >>> known_isotopes()[0:10]
    ['H-1', 'D', 'T', 'H-4', 'H-5', 'H-6', 'H-7', 'He-3', 'He-4', 'He-5']
    >>> len(known_isotopes())
    3352

    """

    def known_isotopes_for_element(argument):
        element = atomic_symbol(argument)
        isotopes = []
        for isotope in _Isotopes.keys():
            if element + '-' in isotope and isotope[0:len(element)] == element:
                isotopes.append(isotope)
        if element == 'H':
            isotopes.insert(1, 'D')
            isotopes.insert(2, 'T')
        mass_numbers = [mass_number(isotope) for isotope in isotopes]
        sorted_isotopes = [mass_number for (isotope, mass_number) in
                           sorted(zip(mass_numbers, isotopes))]
        return sorted_isotopes

    if argument is not None:
        try:
            element = atomic_symbol(argument)
            isotopes_list = known_isotopes_for_element(element)
        except InvalidElementError:
            raise InvalidElementError("known_isotopes is unable to get "
                                      f"isotopes from an input of: {argument}")
        except InvalidParticleError:
            raise InvalidParticleError("Invalid particle in known_isotopes.")
    elif argument is None:
        isotopes_list = []
        for atomic_numb in range(1, 119):
            isotopes_list += known_isotopes_for_element(atomic_numb)

    return isotopes_list


def common_isotopes(argument: Union[str, int] = None,
                    most_common_only: bool = False) -> List[str]:
    r"""Returns a list of isotopes of an element with an isotopic
    abundances greater than zero, or if no input is provided, a list
    of all such isotopes for every element.

    Parameters
    ----------

    argument: integer or string, optional
        A string or integer representing an atomic number or element,
        or a string represnting an isotope.

    most_common_only: boolean
        If set to True, return only the most common isotope

    Returns
    -------

    isotopes_list: list of strings or empty list
        List of all isotopes of an element with isotopic abundances
        greater than zero, sorted from most abundant to least
        abundant.  If no isotopes have isotopic abundances greater
        than zero, this function will return an empty list.  If no
        arguments are provided, then a list of all common isotopes of
        all elements will be provided that is sorted by atomic number,
        with entries for each element sorted from most abundant to
        least abundant.

    Raises
    ------

    InvalidElementError
        If the argument is a valid particle but not a valid element.

    InvalidParticleError
        If the argument does not correspond to a valid particle.

    TypeError
        If the argument is not a string or integer.

    Notes
    -----

    The isotopic abundances are based on the terrestrial environment
    and may not be wholly appropriate for space and astrophysical
    applications.

    See also
    --------

    known_isotopes : returns a list of isotopes that have been
        discovered

    stable_isotopes : returns isotopes that are stable against
        radioactive decay

    isotopic_abundance : returns the relative isotopic abundance

    Examples
    --------

    >>> common_isotopes('H')
    ['H-1', 'D']
    >>> common_isotopes(44)
    ['Ru-102', 'Ru-104', 'Ru-101', 'Ru-99', 'Ru-100', 'Ru-96', 'Ru-98']
    >>> common_isotopes('beryllium 2+')
    ['Be-9']
    >>> common_isotopes('Fe')
    ['Fe-56', 'Fe-54', 'Fe-57', 'Fe-58']
    >>> common_isotopes('Fe', most_common_only=True)
    ['Fe-56']
    >>> common_isotopes()[0:7]
    ['H-1', 'D', 'He-4', 'He-3', 'Li-7', 'Li-6', 'Be-9']

    """

    def common_isotopes_for_element(
            argument: Union[str, int],
            most_common_only: Optional[bool]) -> List[str]:

        isotopes = known_isotopes(argument)
        CommonIsotopes = [isotope for isotope in isotopes if
                          'isotopic_abundance' in _Isotopes[isotope].keys()]
        isotopic_abundances = [_Isotopes[isotope]['isotopic_abundance']
                               for isotope in CommonIsotopes]
        sorted_isotopes = [iso_comp for (isotope, iso_comp) in
                           sorted(zip(isotopic_abundances, CommonIsotopes))]

        sorted_isotopes.reverse()

        if most_common_only and len(sorted_isotopes) > 1:
            sorted_isotopes = sorted_isotopes[0:1]

        return sorted_isotopes

    if argument is not None:

        try:
            element = atomic_symbol(argument)
            isotopes_list = \
                common_isotopes_for_element(element, most_common_only)
        except InvalidParticleError:
            raise InvalidParticleError("Invalid particle")
        except InvalidElementError:
            raise InvalidElementError(
                "common_isotopes is unable to get isotopes "
                f"from an input of: {argument}")

    elif argument is None:
        isotopes_list = []
        for atomic_numb in range(1, 119):
            isotopes_list += \
                common_isotopes_for_element(atomic_numb, most_common_only)

    return isotopes_list


def stable_isotopes(argument: Union[str, int] = None,
                    unstable: bool = False) -> List[str]:
    r"""Returns a list of all stable isotopes of an element, or if no
    input is provided, a list of all such isotopes for every element.

    Parameters
    ----------

    argument: integer or string
        A string or integer representing an atomic number or element,
        or a string represnting an isotope.

    unstable: boolean
        If set to True, this function will return a list of the
        unstable isotopes instead of the stable isotopes.

    Returns
    -------

    StableIsotopes: list of strings or empty list
        List of all stable isotopes of an element, sorted from lowest
        mass number.  If an element has no stable isotopes, this
        function returns an empty list.

    Raises
    ------

    InvalidElementError
        If the argument is a valid particle but not a valid element.

    InvalidParticleError
        If the argument does not correspond to a valid particle.

    TypeError
        If the argument is not a string or integer.

    Notes
    -----

    There are 254 isotopes for which no radioactive decay has been
    observed.  It is possible that some isotopes will be discovered to
    be unstable but with extremely long half-lives.  For example,
    bismuth-209 was recently discovered to have a half-life of about
    1.9e19 years.  However, such isotopes can be regarded as virtually
    stable for most applications.

    See also
    --------

    known_isotopes : returns a list of isotopes that have been
        discovered

    common_isotopes : returns isotopes with non-zero isotopic
        abundances

    Examples
    --------

    >>> stable_isotopes('H')
    ['H-1', 'D']
    >>> stable_isotopes(44)
    ['Ru-96', 'Ru-98', 'Ru-99', 'Ru-100', 'Ru-101', 'Ru-102', 'Ru-104']
    >>> stable_isotopes('beryllium')
    ['Be-9']
    >>> stable_isotopes('Pb-209')
    ['Pb-204', 'Pb-206', 'Pb-207', 'Pb-208']
    >>> stable_isotopes(118)
    []

    Find unstable isotopes

    >>> stable_isotopes('U', unstable=True)[:5] # only first five
    ['U-217', 'U-218', 'U-219', 'U-220', 'U-221']

    """

    def stable_isotopes_for_element(argument: Union[str, int],
                                    stable_only: Optional[bool]) -> List[str]:
        KnownIsotopes = known_isotopes(argument)
        StableIsotopes = [isotope for isotope in KnownIsotopes if
                          _Isotopes[isotope]['is_stable'] == stable_only]
        return StableIsotopes

    if argument is not None:
        try:
            element = atomic_symbol(argument)
            isotopes_list = \
                stable_isotopes_for_element(element, not unstable)
        except InvalidParticleError:
            raise InvalidParticleError("Invalid particle in stable_isotopes")
        except InvalidElementError:
            raise InvalidElementError(
                "stable_isotopes is unable to get isotopes "
                f"from an input of: {argument}")
    elif argument is None:
        isotopes_list = []
        for atomic_numb in range(1, 119):
            isotopes_list += \
                stable_isotopes_for_element(atomic_numb, not unstable)

    return isotopes_list


def _is_electron(arg: Any) -> bool:
    r"""Returns True if the argument corresponds to an electron, and False
    otherwise."""

    if not isinstance(arg, str):
        return False

    return arg in ['e', 'e-'] or arg.lower() == 'electron'


def periodic_table_period(argument: Union[str, int]) -> int:
    r"""Returns the periodic table period.

    Parameters
    ----------

    argument: string or integer
        Atomic number (either integer or string), atomic symbol (e.g. "H",
        string), or element name (e.g. "Francium", string).

    Returns
    -------

    period: integer
        The the periodic table period of the element.

    Raises
    ------

    TypeError:
        If the argument is not a string or integer.

    See also
    --------

    periodic_table_group : returns periodic table group of element.

    periodic_table_block : returns periodic table block of element.

    Examples
    --------

    >>> periodic_table_period(5)
    2
    >>> periodic_table_period("5")
    2
    >>> periodic_table_period("Au")
    6
    >>> periodic_table_period("nitrogen")
    2

    """
    if not isinstance(argument, (str, int)):
        raise TypeError("The argument to periodic_table_period must be " +
                        "either a string representing the element or its " +
                        "symbol, or an integer representing its atomic " +
                        "number.")
    symbol = atomic_symbol(argument)
    period = _Elements[symbol]["period"]
    return period


def periodic_table_group(argument: Union[str, int]) -> int:
    r"""Returns the periodic table group.

    Parameters
    ----------

    argument: string or integer
        Atomic number (either integer or string), atomic symbol (e.g. "H",
        string), or element name (e.g. "Francium", string).

    Returns
    -------

    group: integer
        The periodic table group of the element.

    Raises
    ------

    TypeError:
        If the argument is not a string or integer.

    See also
    --------

    periodic_table_period : returns periodic table period of element.

    periodic_table_block : returns periodic table block of element.

    Examples
    --------

    >>> periodic_table_group(18)
    18
    >>> periodic_table_group(24)
    6
    >>> periodic_table_group("Al")
    13
    >>> periodic_table_group("neon")
    18
    >>> periodic_table_group("BARIUM")
    2

    """
    if not isinstance(argument, (str, int)):
        raise TypeError("The argument to periodic_table_group must be " +
                        "either a string representing the element or its " +
                        "symbol, or an integer representing its atomic " +
                        "number.")
    symbol = atomic_symbol(argument)
    group = _Elements[symbol]["group"]
    return group


def periodic_table_block(argument: Union[str, int]) -> str:
    r"""Returns the periodic table block.

    Parameters
    ----------

    argument: string or integer
        Atomic number (either integer or string), atomic symbol (e.g. "H",
        string), or element name (e.g. "Francium", string).

    Returns
    -------

    block: string
        The periodic table block of the element.

    Raises
    ------

    TypeError:
        If the argument is not a string or integer.

    See also
    --------

    periodic_table_period : returns periodic table period of element.

    periodic_table_group : returns periodic table group of element.

    Examples
    --------

    >>> periodic_table_block(66)
    'f'
    >>> periodic_table_block(72)
    'd'
    >>> periodic_table_block("Tl")
    'p'
    >>> periodic_table_block("thallium")
    'p'
    >>> periodic_table_block("FRANCIUM")
    's'

    """
    if not isinstance(argument, (str, int)):
        raise TypeError("The argument to periodic_table_block must be " +
                        "either a string representing the element or its " +
                        "symbol, or an integer representing its atomic " +
                        "number.")
    symbol = atomic_symbol(argument)
    block = _Elements[symbol]["block"]
    return block


def periodic_table_category(argument: Union[str, int]) -> str:
    r"""Returns the periodic table category.

    Parameters
    ----------

    argument: string or integer
        Atomic number (either integer or string), atomic symbol (e.g. "H",
        string), or element name (e.g. "Francium", string).

    Returns
    -------

    category: string
        The periodic table category of the element.

    Raises
    ------

    TypeError:
        If the argument is not a string or integer.

    See also
    --------

    periodic_table_period : returns periodic table period of element.

    periodic_table_group : returns periodic table group of element.

    Examples
    --------

    >>> periodic_table_category(82)
    'Post-transition metals'
    >>> periodic_table_category("85")
    'Halogens'
    >>> periodic_table_category("Ra")
    'Alkaline earth metals'
    >>> periodic_table_category("rhodium")
    'Transition metals'

    """
    if not isinstance(argument, (str, int)):
        raise TypeError("The argument to periodic_table_category must be " +
                        "either a string representing the element or its " +
                        "symbol, or an integer representing its atomic " +
                        "number.")
    symbol = atomic_symbol(argument)
    category = _Elements[symbol]["category"]
    return category<|MERGE_RESOLUTION|>--- conflicted
+++ resolved
@@ -13,6 +13,7 @@
 
 from ..utils import (
     MissingAtomicDataError,
+    MissingAtomicDataWarning,
     InvalidParticleError,
     InvalidElementError,
     InvalidIsotopeError,
@@ -744,10 +745,6 @@
     <Quantity inf s>
 
     """
-<<<<<<< HEAD
-    return particle.half_life
-=======
-
     try:
 
         isotope = isotope_symbol(argument, mass_numb)
@@ -767,17 +764,18 @@
         raise TypeError("Incorrect argument type for half_life")
 
     if half_life_sec is None:
-        warnings.warn(f"The half-life for isotope {isotope} is not"
-                      "available; returning None.", MissingAtomicDataWarning)
-	
+        warnings.warn(
+            f"The half-life for isotope {isotope} is not"
+            "available; returning None.", MissingAtomicDataWarning)
+
     if isinstance(half_life_sec, str):
-        warnings.warn(f"The half-life for isotope {isotope} is not"
-                      "known precisely; returning string with estimate value.", MissingAtomicDataWarning)
-	
-	
+        warnings.warn(
+            f"The half-life for isotope {isotope} is not"
+            "known precisely; returning string with estimate value.",
+            MissingAtomicDataWarning)
 
     return half_life_sec
->>>>>>> 65b16ebe
+
 
 
 def known_isotopes(argument: Union[str, int] = None) -> List[str]:
