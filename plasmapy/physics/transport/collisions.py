# coding=utf-8
"""Functions to calculate transport coefficients."""

# python modules
from astropy import units as u
import numpy as np
import warnings

# plasmapy modules
import plasmapy.atomic as atomic
from plasmapy import utils
from plasmapy.utils.checks import (check_quantity,
                                   _check_relativistic)
<<<<<<< HEAD
from plasmapy.constants import (m_e, k_B, e, eps0, pi, hbar)
from plasmapy.atomic import (particle_mass, integer_charge)
=======
from plasmapy.constants import (c, m_e, k_B, e, eps0, pi, hbar)
from plasmapy.atomic import (ion_mass, integer_charge)
>>>>>>> 4d331ebd
from plasmapy.physics.parameters import (Debye_length)
from plasmapy.physics.quantum import (Wigner_Seitz_radius,
                                      thermal_deBroglie_wavelength,
                                      chemical_potential)
from plasmapy.mathematics import Fermi_integral


@utils.check_quantity({"T":   {"units": u.K, "can_be_negative": False},
                       "n_e": {"units": u.m ** -3}
                       })
def Coulomb_logarithm(T,
                      n_e,
                      particles,
                      z_mean=np.nan * u.dimensionless_unscaled,
                      V=np.nan * u.m / u.s,
                      method="classical"):
    r"""
    Estimates the Coulomb logarithm.

    Parameters
    ----------

    T : ~astropy.units.Quantity
        Temperature in units of temperature or energy per particle,
        which is assumed to be equal for both the test particle and
        the target particle.

    n_e : ~astropy.units.Quantity
        The electron density in units convertible to per cubic meter.

    particles : tuple
        A tuple containing string representations of the test particle
        (listed first) and the target particle (listed second).

    z_mean : ~astropy.units.Quantity, optional
        The average ionization (arithmetic mean) for a plasma where the
        a macroscopic description is valid. This is used to recover the
        average ion density (given the average ionization and electron
        density) for calculating the ion sphere radius for non-classical
        impact parameters.

    V : ~astropy.units.Quantity, optional
        The relative velocity between particles.  If not provided,
        thermal velocity is assumed: :math:`\mu V^2 \sim 2 k_B T`
        where `mu` is the reduced mass.

    method: str, optional
        Selects which theory to use when calculating the Coulomb
        logarithm. Defaults to classical method.

    Returns
    -------
    lnLambda : float or numpy.ndarray
        An estimate of the Coulomb logarithm that is accurate to
        roughly its reciprocal.

    Raises
    ------
    ValueError
        If the mass or charge of either particle cannot be found, or
        any of the inputs contain incorrect values.

    UnitConversionError
        If the units on any of the inputs are incorrect.

        If the n_e, T, or V are not Quantities.

    PhysicsError
        If the result is smaller than 1.

    Warns
    -----
    ~astropy.units.UnitsWarning
        If units are not provided, SI units are assumed

    ~plasmapy.utils.RelativityWarning
        If the input velocity is greater than 5% of the speed of
        light.

    Notes
    -----
    The classical Coulomb logarithm is given by

    .. math::
        \ln{\Lambda} \equiv \ln\left( \frac{b_{max}}{b_{min}} \right)

    where :math:`b_{min}` and :math:`b_{max}` are the inner and outer
    impact parameters for Coulomb collisions [1]_.

    The outer impact parameter is given by the Debye length:
    :math:`b_{min} = \lambda_D` which is a function of electron
    temperature and electron density.  At distances greater than the
    Debye length, electric fields from other particles will be
    screened out due to electrons rearranging themselves.

    The choice of inner impact parameter is either the distance of closest
    approach for a 90 degree Coulomb collision or the thermal deBroglie
    wavelength, whichever is larger. This is because Coulomb-style collisions
    cannot occur for impact parameters shorter than the deBroglie
    wavelength because quantum effects will change the fundamental
    nature of the collision [2]_, [3]_.

    Errors associated with the classical Coulomb logarithm are of order its
    inverse. If the Coulomb logarithm is of order unity, then the
    assumptions made in the standard analysis of Coulomb collisions
    are invalid.

    For dense plasmas where the classical Coulomb logarithm breaks
    down there are various extended methods. These can be found
    in D.O. Gericke et al's paper, which has a table summarizing
    the methods [4]_. The GMS-1 through GMS-6 methods correspond
    to the methods found it that table.

    It should be noted that GMS-4 thru GMS-6 modify the Coulomb
    logarithm to the form:

    .. math::
        \ln{\Lambda} \equiv 0.5 \ln\left(1 + \frac{b_{max}^2}{b_{min}^2} \right)

    This means the Coulomb logarithm will not break down for Lambda < 0,
    which occurs for dense, cold plasmas.

    Examples
    --------
    >>> from astropy import units as u
    >>> n = 1e19*u.m**-3
    >>> T = 1e6*u.K
    >>> particles = ('e', 'p')
    >>> Coulomb_logarithm(T, n, particles)
    14.545527226436974
    >>> Coulomb_logarithm(T, n, particles, V=1e6 * u.m / u.s)
    11.363478214139432

    References
    ----------
    .. [1] Physics of Fully Ionized Gases, L. Spitzer (1962)

    .. [2] Francis, F. Chen. Introduction to plasma physics and controlled
       fusion 3rd edition. Ch 5 (Springer 2015).

    .. [3] Comparison of Coulomb Collision Rates in the Plasma Physics
       and Magnetically Confined Fusion Literature, W. Fundamenski and
       O.E. Garcia, EFDA–JET–R(07)01
       (http://www.euro-fusionscipub.org/wp-content/uploads/2014/11/EFDR07001.pdf)

    .. [4] Dense plasma temperature equilibration in the binary collision
       approximation. D. O. Gericke et. al. PRE,  65, 036418 (2002).
       DOI: 10.1103/PhysRevE.65.036418
    """
    # fetching impact min and max impact parameters
    bmin, bmax = impact_parameter(T=T,
                                  n_e=n_e,
                                  particles=particles,
                                  z_mean=z_mean,
                                  V=V,
                                  method=method)
    if method == "classical":
        # classical Landau-Spitzer approach. Fails for large coupling
        # parameter where Lambda can become less than zero.
        ln_Lambda = np.log(bmax / bmin)
    elif method == "GMS-1":
        # 1st method listed in Table 1 of reference [3]
        # Landau-Spitzer, but with interpolated bmin instead of bmin
        # selected between deBroglie wavelength and distance of closest
        # approach. Fails for large coupling
        # parameter where Lambda can become less than zero.
        ln_Lambda = np.log(bmax / bmin)
    elif method == "GMS-2":
        # 2nd method listed in Table 1 of reference [3]
        # Another Landau-Spitzer like approach, but now bmax is also
        # being interpolated. The interpolation is between the Debye
        # length and the ion sphere radius, allowing for descriptions
        # of dilute plasmas. Fails for large coupling
        # parameter where Lambda can become less than zero.
        ln_Lambda = np.log(bmax / bmin)
    elif method == "GMS-3":
        # 3rd method listed in Table 1 of reference [3]
        # classical Landau-Spitzer fails for argument of Coulomb logarithm
        # Lambda < 0, therefore a clamp is placed at Lambda_min = 2
        ln_Lambda = np.log(bmax / bmin)
        if ln_Lambda < 2:
            ln_Lambda = 2 * u.dimensionless_unscaled
    elif method == "GMS-4":
        # 4th method listed in Table 1 of reference [3]
        # Spitzer-like extension to Coulomb logarithm by noting that
        # Coulomb collisions take hyperbolic trajectories. Removes
        # divergence for small bmin issue in classical Landau-Spitzer
        # approach, so bmin can be zero. Also doesn't break down as
        # Lambda < 0 is now impossible, even when coupling parameter is large.
        ln_Lambda = 0.5 * np.log(1 + bmax ** 2 / bmin ** 2)
    elif method == "GMS-5":
        # 5th method listed in Table 1 of reference [3]
        # Similar to GMS-4, but setting bmin as distance of closest approach
        # and bmax interpolated between Debye length and ion sphere radius.
        # Lambda < 0 impossible.
        ln_Lambda = 0.5 * np.log(1 + bmax ** 2 / bmin ** 2)
    elif method == "GMS-6":
        # 6th method listed in Table 1 of reference [3]
        # Similar to GMS-4 and GMS-5, but using interpolation methods
        # for both bmin and bmax.
        # Lambda < 0 impossible.
        ln_Lambda = 0.5 * np.log(1 + bmax ** 2 / bmin ** 2)
    else:
        raise ValueError("Unknown method! Choose from 'classical' and 'GMS-N', N from 1 to 6.")
    # applying dimensionless units
    ln_Lambda = ln_Lambda.to(u.dimensionless_unscaled).value
    if ln_Lambda < 4:
        warnings.warn(f"Coulomb logarithm is {ln_Lambda}, you might have strong coupling effects",
                      utils.PhysicsWarning)
    # if ln_Lambda < 1:
    #     raise utils.PhysicsError(f"Coulomb logarithm is {ln_Lambda}, less than 1")
    return ln_Lambda


def _boilerPlate(T, particles, V):
    """
    Some boiler plate code for checking if inputs to functions in
    collisions.py are good. Also obtains reduced in mass in a
    2 particle collision system along with thermal velocity.
    """
    # checking temperature is in correct units
    T = T.to(u.K, equivalencies=u.temperature_energy())
    # extracting particle information
    if not isinstance(particles, (list, tuple)) or len(particles) != 2:
        raise ValueError("Particles input must be a "
                         "list or tuple containing representations of two  "
                         f"charged particles. Got {particles} instead.")

    masses = np.zeros(2) * u.kg
    charges = np.zeros(2) * u.C

    for particle, i in zip(particles, range(2)):

        try:
            masses[i] = particle_mass(particles[i])
        except Exception:
            raise ValueError("Unable to find mass of particle: "
                             f"{particles[i]}.")
        try:
            charges[i] = np.abs(e * integer_charge(particles[i]))
            if charges[i] is None:
                raise ValueError("Unable to find charge of particle: "
                                 f"{particles[i]}.")
        except Exception:
            raise ValueError("Unable to find charge of particle: "
                             f"{particles[i]}.")
    # obtaining reduced mass of 2 particle collision system
    reduced_mass = masses[0] * masses[1] / (masses[0] + masses[1])
    # getting thermal velocity of system if no velocity is given
    if np.isnan(V):
        V = np.sqrt(2 * k_B * T / reduced_mass).to(u.m / u.s)
    _check_relativistic(V, 'V')
    return T, masses, charges, reduced_mass, V


@check_quantity({"T": {"units": u.K, "can_be_negative": False}
                 })
def b_perp(T,
           particles,
           V=np.nan * u.m / u.s):
    """
    Distance of closest approach for a 90 degree Coulomb collision.

    Parameters
    ----------

    T : ~astropy.units.Quantity
        Temperature in units of temperature or energy per particle,
        which is assumed to be equal for both the test particle and
        the target particle

    particles : tuple
        A tuple containing string representations of the test particle
        (listed first) and the target particle (listed second)

    V : ~astropy.units.Quantity, optional
        The relative velocity between particles.  If not provided,
        thermal velocity is assumed: :math:`\mu V^2 \sim 2 k_B T`
        where `mu` is the reduced mass.

    Returns
    -------
    b_perp : float or numpy.ndarray
        The distance of closest approach for a 90 degree Coulomb collision.

    Raises
    ------
    ValueError
        If the mass or charge of either particle cannot be found, or
        any of the inputs contain incorrect values.

    UnitConversionError
        If the units on any of the inputs are incorrect

    TypeError
        If T, or V are not Quantities.

    Warns
    -----
    ~astropy.units.UnitsWarning
        If units are not provided, SI units are assumed

    ~plasmapy.utils.RelativityWarning
        If the input velocity is greater than 5% of the speed of
        light.

    Notes
    -----
    The distance of closest approach, b_perp, is given by [1]_

    .. math::
        b_{\perp} = \frac{Z_1 Z_2}{4 \pi \epsilon_0 m v^2}


    Examples
    --------
    >>> from astropy import units as u
    >>> T = 1e6*u.K
    >>> particles = ('e', 'p')
    >>> b_perp(T, particles)
    <Quantity 8.35505011e-12 m>


    References
    ----------
    .. [1] Francis, F. Chen. Introduction to plasma physics and controlled
       fusion 3rd edition. Ch 5 (Springer 2015).

    """
    # boiler plate checks
    T, masses, charges, reduced_mass, V = _boilerPlate(T=T,
                                                       particles=particles,
                                                       V=V)
    # Corresponds to a deflection of 90 degrees, which is valid when
    # classical effects dominate.
    # !!!Note: an average ionization parameter will have to be
    # included here in the future
    bPerp = (charges[0] * charges[1] / (4 * pi * eps0 * reduced_mass * V ** 2))
    return bPerp.to(u.m)


@check_quantity({"T":   {"units": u.K, "can_be_negative": False},
                 "n_e": {"units": u.m ** -3}
                 })
def impact_parameter(T,
                     n_e,
                     particles,
                     z_mean=np.nan * u.dimensionless_unscaled,
                     V=np.nan * u.m / u.s,
                     method="classical"):
    r"""Impact parameters for classical and quantum Coulomb collision

    Parameters
    ----------

    T : ~astropy.units.Quantity
        Temperature in units of temperature or energy per particle,
        which is assumed to be equal for both the test particle and
        the target particle

    n_e : ~astropy.units.Quantity
        The electron density in units convertible to per cubic meter.

    particles : tuple
        A tuple containing string representations of the test particle
        (listed first) and the target particle (listed second)

    z_mean : ~astropy.units.Quantity, optional
        The average ionization (arithmetic mean) for a plasma where the
        a macroscopic description is valid. This is used to recover the
        average ion density (given the average ionization and electron
        density) for calculating the ion sphere radius for non-classical
        impact parameters.

    V : ~astropy.units.Quantity, optional
        The relative velocity between particles.  If not provided,
        thermal velocity is assumed: :math:`\mu V^2 \sim 2 k_B T`
        where `mu` is the reduced mass.

    method: str, optional
        Selects which theory to use when calculating the Coulomb
        logarithm. Defaults to classical method.

    Returns
    -------
    bmin, bmax : tuple of floats
        The minimum and maximum impact parameters (distances) for a
        Coulomb collision.

    Raises
    ------
    ValueError
        If the mass or charge of either particle cannot be found, or
        any of the inputs contain incorrect values.

    UnitConversionError
        If the units on any of the inputs are incorrect

    TypeError
        If the n_e, T, or V are not Quantities.

    Warns
    -----
    ~astropy.units.UnitsWarning
        If units are not provided, SI units are assumed

    ~plasmapy.utils.RelativityWarning
        If the input velocity is greater than 5% of the speed of
        light.

    Notes
    -----
    The minimum and maximum impact parameters may be calculated in a
    variety of ways. The maximum impact parameter is typically
    the Debye length.

    For quantum plasmas the maximum impact parameter can be the
    quadratic sum of the debye length and ion radius (Wigner_Seitz) [1]_

    .. math::
        b_{max} = \left(\lambda_{De}^2 + a_i^2\right)^{1/2}

    The minimum impact parameter is typically some combination of the
    thermal deBroglie wavelength and the distance of closest approach
    for a 90 degree Coulomb collision. A quadratic sum is used for
    all GMS methods, except for GMS-5, where b_min is simply set to
    the distance of closest approach [1]_.

    .. math::
        b_{min} = \left(\Lambda_{deBroglie}^2 + \rho_{\perp}^2\right)^{1/2}

    Examples
    --------
    >>> from astropy import units as u
    >>> n = 1e19*u.m**-3
    >>> T = 1e6*u.K
    >>> particles = ('e', 'p')
    >>> impact_parameter(T, n, particles)
    (<Quantity 1.05163088e-11 m>, <Quantity 2.18225522e-05 m>)
    >>> impact_parameter(T, n, particles, V=1e6 * u.m / u.s)
    (<Quantity 2.53401778e-10 m>, <Quantity 2.18225522e-05 m>)

    References
    ----------
    .. [1] Dense plasma temperature equilibration in the binary collision
       approximation. D. O. Gericke et. al. PRE,  65, 036418 (2002).
       DOI: 10.1103/PhysRevE.65.036418
    """
    # boiler plate checks
    T, masses, charges, reduced_mass, V = _boilerPlate(T=T,
                                                       particles=particles,
                                                       V=V)
    # catching error where mean charge state is not given for non-classical
    # methods that require the ion density
    if method == "GMS-2" or method == "GMS-5" or method == "GMS-6":
        if np.isnan(z_mean):
            raise ValueError("Must provide a z_mean for GMS-2, GMS-5, and "
                             "GMS-6 methods.")
    # Debye length
    lambdaDe = Debye_length(T, n_e)
    # deBroglie wavelength
    lambdaBroglie = hbar / (2 * reduced_mass * V)
    # distance of closest approach in 90 degree Coulomb collision
    bPerp = b_perp(T=T,
                   particles=particles,
                   V=V)
    # obtaining minimum and maximum impact parameters depending on which
    # method is requested
    if method == "classical":
        bmax = lambdaDe
        # Coulomb-style collisions will not happen for impact parameters
        # shorter than either of these two impact parameters, so we choose
        # the larger of these two possibilities. That is, between the
        # deBroglie wavelength and the distance of closest approach.
        if bPerp > lambdaBroglie:
            bmin = bPerp
        else:
            bmin = lambdaBroglie
    elif method == "GMS-1":
        # 1st method listed in Table 1 of reference [1]
        # This is just another form of the classical Landau-Spitzer
        # approach, but bmin is interpolated between the deBroglie
        # wavelength and distance of closest approach.
        bmax = lambdaDe
        bmin = (lambdaBroglie ** 2 + bPerp ** 2) ** (1 / 2)
    elif method == "GMS-2":
        # 2nd method listed in Table 1 of reference [1]
        # Another Landau-Spitzer like approach, but now bmax is also
        # being interpolated. The interpolation is between the Debye
        # length and the ion sphere radius, allowing for descriptions
        # of dilute plasmas.
        # Mean ion density.
        n_i = n_e / z_mean
        # mean ion sphere radius.
        ionRadius = Wigner_Seitz_radius(n_i)
        bmax = (lambdaDe ** 2 + ionRadius ** 2) ** (1 / 2)
        bmin = (lambdaBroglie ** 2 + bPerp ** 2) ** (1 / 2)
    elif method == "GMS-3":
        # 3rd method listed in Table 1 of reference [1]
        # same as GMS-1, but not Lambda has a clamp at Lambda_min = 2
        # where Lambda is the argument to the Coulomb logarithm.
        bmax = lambdaDe
        bmin = (lambdaBroglie ** 2 + bPerp ** 2) ** (1 / 2)
    elif method == "GMS-4":
        # 4th method listed in Table 1 of reference [1]
        bmax = lambdaDe
        bmin = (lambdaBroglie ** 2 + bPerp ** 2) ** (1 / 2)
    elif method == "GMS-5":
        # 5th method listed in Table 1 of reference [1]
        # Mean ion density.
        n_i = n_e / z_mean
        # mean ion sphere radius.
        ionRadius = Wigner_Seitz_radius(n_i)
        bmax = (lambdaDe ** 2 + ionRadius ** 2) ** (1 / 2)
        bmin = bPerp
    elif method == "GMS-6":
        # 6th method listed in Table 1 of reference [1]
        # Mean ion density.
        n_i = n_e / z_mean
        # mean ion sphere radius.
        ionRadius = Wigner_Seitz_radius(n_i)
        bmax = (lambdaDe ** 2 + ionRadius ** 2) ** (1 / 2)
        bmin = (lambdaBroglie ** 2 + bPerp ** 2) ** (1 / 2)
    else:
        raise ValueError(f"Method {method} not found!")
    return bmin.to(u.m), bmax.to(u.m)


@check_quantity({"T": {"units": u.K, "can_be_negative": False},
                 "n": {"units": u.m ** -3}
                 })
def collision_frequency(T,
                        n,
                        particles,
                        z_mean=np.nan * u.dimensionless_unscaled,
                        V=np.nan * u.m / u.s,
                        method="classical"):
    r"""Collision frequency of particles in a plasma.

    Parameters
    ----------

    T : ~astropy.units.Quantity
        Temperature in units of temperature.
        This should be the electron temperature for electron-electron
        and electron-ion collisions, and the ion temperature for
        ion-ion collisions.


    n : ~astropy.units.Quantity
        The density in units convertible to per cubic meter.
        This should be the electron density for electron-electron collisions,
        and the ion density for electron-ion and ion-ion collisions.

    particles : tuple
        A tuple containing string representations of the test particle
        (listed first) and the target particle (listed second)

    z_mean : ~astropy.units.Quantity, optional
        The average ionization (arithmetic mean) for a plasma where the
        a macroscopic description is valid. This is used to recover the
        average ion density (given the average ionization and electron
        density) for calculating the ion sphere radius for non-classical
        impact parameters.

    V : ~astropy.units.Quantity, optional
        The relative velocity between particles.  If not provided,
        thermal velocity is assumed: :math:`\mu V^2 \sim 2 k_B T`
        where `mu` is the reduced mass.

    method: str, optional
        Selects which theory to use when calculating the Coulomb
        logarithm. Defaults to classical method.

    Returns
    -------
    freq : float or numpy.ndarray
        The collision frequency of particles in a plasma.

    Raises
    ------
    ValueError
        If the mass or charge of either particle cannot be found, or
        any of the inputs contain incorrect values.

    UnitConversionError
        If the units on any of the inputs are incorrect

    TypeError
        If the n_e, T, or V are not Quantities.

    Warns
    -----
    ~astropy.units.UnitsWarning
        If units are not provided, SI units are assumed

    ~plasmapy.utils.RelativityWarning
        If the input velocity is greater than 5% of the speed of
        light.

    Notes
    -----
    The collision frequency is given by [1]_

    .. math::
        \nu = n \sigma v \ln{\Lambda}

    where n is the particle density, :math:`\sigma` is the collisional
    cross-section, :math:`v` is the inter-particle velocity (typically
    taken as the thermal velocity), and :math:`\ln{\Lambda}` is the Coulomb
    logarithm accounting for small angle collisions.

    The collisional cross-section is obtained by

    .. math::
        \sigma = \pi \rho_{\perp}^2

    where :math:`\rho_{\perp}` is the distance of closest approach for
    a 90 degree Coulomb collision.

    See eq (2.14) in [2]_.

    Examples
    --------
    >>> from astropy import units as u
    >>> n = 1e19*u.m**-3
    >>> T = 1e6*u.K
    >>> particles = ('e', 'p')
    >>> collision_frequency(T, n, particles)
    <Quantity 702505.15998601 Hz>

     References
    ----------
    .. [1] Francis, F. Chen. Introduction to plasma physics and controlled
       fusion 3rd edition. Ch 5 (Springer 2015).
    .. [2] http://homepages.cae.wisc.edu/~callen/chap2.pdf
    """
    # boiler plate checks
    T, masses, charges, reduced_mass, V_r = _boilerPlate(T=T,
                                                         particles=particles,
                                                         V=V)
    # using a more descriptive name for the thermal velocity using
    # reduced mass
    V_reduced = V_r
    if particles[0] in ('e','e-') and particles[1] in ('e','e-'):
        # if a velocity was passed, we use that instead of the reduced
        # thermal velocity
        if np.isnan(V):
            V = V_reduced
        # electron-electron collision
        # impact parameter for 90 degree collision
        bPerp = b_perp(T=T,
                       particles=particles,
                       V=V_reduced)
        # Coulomb logarithm
        cou_log = Coulomb_logarithm(T,
                                    n,
                                    particles,
                                    z_mean,
                                    V=np.nan * u.m / u.s,
                                    method=method)
    elif particles[0] in ('e','e-') or particles[1] in ('e','e-'):
        # electron-ion collision
        # Need to manually pass electron thermal velocity to obtain
        # correct perpendicular collision radius
        if np.isnan(V):
            # we ignore the reduced velocity and use the electron thermal
            # velocity instead
            V = np.sqrt(2 * k_B * T / m_e)
        # need to also correct mass in collision radius from reduced
        # mass to electron mass
        bPerp = b_perp(T=T,
                       particles=particles,
                       V=V) * reduced_mass / m_e
        # Coulomb logarithm
        # !!! may also need to correct Coulomb logarithm to be
        # electron-electron version !!!
        cou_log = Coulomb_logarithm(T,
                                    n,
                                    particles,
                                    z_mean,
                                    V=np.nan * u.m / u.s,
                                    method=method)
    else:
        # if a velocity was passed, we use that instead of the reduced
        # thermal velocity
        if np.isnan(V):
            V = V_reduced
        # ion-ion collision
        bPerp = b_perp(T=T,
                       particles=particles,
                       V=V)
        # Coulomb logarithm
        cou_log = Coulomb_logarithm(T,
                                    n,
                                    particles,
                                    z_mean,
                                    V=np.nan * u.m / u.s,
                                    method=method)
    # collisional cross section
    sigma = np.pi * (2 * bPerp) ** 2
    # collision frequency where Coulomb logarithm accounts for
    # small angle collisions, which are more frequent than large
    # angle collisions.
    freq = n * sigma * V * cou_log
    return freq.to(u.Hz)


@utils.check_quantity({
    'T_e': {'units': u.K, 'can_be_negative': False},
    'n_e': {'units': u.m ** -3, 'can_be_negative': False}
    })
def collision_rate_electron_ion(T_e,
                                n_e,
                                ion_particle,
                                coulomb_log=None,
                                V=None,
                                coulomb_log_method="classical"):
    r"""
    Momentum relaxation electron-ion collision rate

    From [3]_, equations (2.17) and (2.120)

    Considering a Maxwellian distribution of "test" electrons colliding with
    a Maxwellian distribution of "field" ions.

    This result is an electron momentum relaxation rate, and is used in many
    classical transport expressions. It is equivalent to:
    * 1/tau_e from ref [1]_ eqn (1) pp. #,
    * 1/tau_e from ref [2]_ eqn (1) pp. #,
    * nu_e\i_S from ref [2]_ eqn (1) pp. #,

    Parameters
    ----------
    T_e : ~astropy.units.Quantity
        The electron temperature of the Maxwellian test electrons

    n_e : ~astropy.units.Quantity
        The number density of the Maxwellian test electrons

    ion_particle: str
        String signifying a particle type of the field ions, including charge
        state information.

    V : ~astropy.units.Quantity, optional
        The relative velocity between particles.  If not provided,
        thermal velocity is assumed: :math:`\mu V^2 \sim 2 k_B T`
        where `mu` is the reduced mass.

    coulomb_log : float or dimensionless ~astropy.units.Quantity, optional
        Option to specify a Coulomb logarithm of the electrons on the ions.
        If not specified, the Coulomb log will is calculated using the
        `~plasmapy.physics.transport.Coulomb_logarithm` function.

    coulomb_log_method : string, optional
        Method used for Coulomb logarithm calculation (see that function
        for more documentation). Choose from "classical" or "GMS-1" to "GMS-6".

    References
    ----------
    .. [1] Braginskii, S. I. "Transport processes in a plasma." Reviews of 
       plasma physics 1 (1965): 205.

    .. [2] Huba, J. D. "NRL (Naval Research Laboratory) Plasma Formulary, 
       revised." Naval Research Lab. Report NRL/PU/6790-16-614 (2016).
       https://www.nrl.navy.mil/ppd/content/nrl-plasma-formulary

    .. [3] Callen Chapter 2, http://homepages.cae.wisc.edu/~callen/chap2.pdf

    Examples
    --------
    >>> from astropy import units as u
    >>> collision_rate_electron_ion(0.1 * u.eV, 1e6 / u.m ** 3, 'p')
    <Quantity 0.00180172 1 / s>
    >>> collision_rate_electron_ion(100 * u.eV, 1e6 / u.m ** 3, 'p')
    <Quantity 8.6204672e-08 1 / s>
    >>> collision_rate_electron_ion(100 * u.eV, 1e20 / u.m ** 3, 'p')
    <Quantity 3936037.8595928 1 / s>
    >>> collision_rate_electron_ion(100 * u.eV, 1e20 / u.m ** 3, 'p', coulomb_log_method = 'GMS-1')
    <Quantity 3872922.52743562 1 / s>
    >>> collision_rate_electron_ion(0.1 * u.eV, 1e6 / u.m ** 3, 'p', V = c / 100)
    <Quantity 4.41166015e-07 1 / s>
    >>> collision_rate_electron_ion(100 * u.eV, 1e20 / u.m ** 3, 'p', coulomb_log = 20)
    <Quantity 5812633.74935003 1 / s>

    """
    T_e = T_e.to(u.K, equivalencies=u.temperature_energy())
    if not V:
        # electron thermal velocity (most probable)
        V = np.sqrt(2 * k_B * T_e / m_e)

    particles = [ion_particle, 'e-']
    Z_i = atomic.integer_charge(ion_particle)
    nu = collision_frequency(T_e,
                             n_e,
                             particles,
                             z_mean=Z_i,
                             V=V,
                             method=coulomb_log_method
                             )
    coeff = 4 / np.sqrt(np.pi) / 3


    # accounting for when a Coulomb logarithm value is passed
    if coulomb_log:
        cLog = Coulomb_logarithm(T_e,
                                 n_e,
                                 particles,
                                 z_mean=Z_i,
                                 V=np.nan, # probably needs to be enabled!
                                 method=coulomb_log_method)
        # dividing out by typical Coulomb logarithm value implicit in
        # the collision frequency calculation and replacing with
        # the user defined Coulomb logarithm value
        nu_mod = nu * coulomb_log / cLog
        nu_e = coeff * nu_mod
    else:
        nu_e = coeff * nu
    return nu_e.to(1 / u.s)


@utils.check_quantity({
    'T_i': {'units': u.K, 'can_be_negative': False},
    'n_i': {'units': u.m ** -3, 'can_be_negative': False}
    })
def collision_rate_ion_ion(T_i,
                           n_i,
                           ion_particle,
                           coulomb_log=None,
                           V=None,
                           coulomb_log_method="classical"):
    r"""
    Momentum relaxation ion-ion collision rate

    From [3]_, equations (2.36) and (2.122)

    Considering a Maxwellian distribution of "test" ions colliding with
    a Maxwellian distribution of "field" ions.

    Note, it is assumed that electrons are present in such numbers as to
    establish quasineutrality, but the effects of the test ions colliding
    with them are not considered here.

    This result is an ion momentum relaxation rate, and is used in many
    classical transport expressions. It is equivalent to:
    * 1/tau_i from ref [1]_ eqn (1) pp. #,
    * 1/tau_i from ref [2]_ eqn (1) pp. #,
    * nu_i\i_S from ref [2]_ eqn (1) pp. #,

    Parameters
    ----------
    T_i : ~astropy.units.Quantity
        The electron temperature of the Maxwellian test ions

    n_i : ~astropy.units.Quantity
        The number density of the Maxwellian test ions

    ion_particle: str
        String signifying a particle type of the test and field ions,
        including charge state information. This function assumes the test
        and field ions are the same species.

    V : ~astropy.units.Quantity, optional
        The relative velocity between particles.  If not provided,
        thermal velocity is assumed: :math:`\mu V^2 \sim 2 k_B T`
        where `mu` is the reduced mass.

    coulomb_log : float or dimensionless ~astropy.units.Quantity, optional
        Option to specify a Coulomb logarithm of the electrons on the ions.
        If not specified, the Coulomb log will is calculated using the
        ~plasmapy.physics.transport.Coulomb_logarithm function.

    coulomb_log_method : str, optional
        Method used for Coulomb logarithm calculation (see that function
        for more documentation). Choose from "classical" or "GMS-1" to "GMS-6".

    References
    ----------
    .. [1] Braginskii, S. I. "Transport processes in a plasma." Reviews of 
       plasma physics 1 (1965): 205.

    .. [2] Huba, J. D. "NRL (Naval Research Laboratory) Plasma Formulary, 
       revised." Naval Research Lab. Report NRL/PU/6790-16-614 (2016).
       https://www.nrl.navy.mil/ppd/content/nrl-plasma-formulary

    .. [3] Callen Chapter 2, http://homepages.cae.wisc.edu/~callen/chap2.pdf

    Examples
    --------
    >>> from astropy import units as u
    >>> collision_rate_ion_ion(0.1 * u.eV, 1e6 / u.m ** 3, 'p')
    <Quantity 2.97315582e-05 1 / s>
    >>> collision_rate_ion_ion(100 * u.eV, 1e6 / u.m ** 3, 'p')
    <Quantity 1.43713193e-09 1 / s>
    >>> collision_rate_ion_ion(100 * u.eV, 1e20 / u.m ** 3, 'p')
    <Quantity 66411.80316364 1 / s>
    >>> collision_rate_ion_ion(100 * u.eV, 1e20 / u.m ** 3, 'p', coulomb_log_method='GMS-1')
    <Quantity 66407.00859126 1 / s>
    >>> collision_rate_ion_ion(100 * u.eV, 1e20 / u.m ** 3, 'p', V = c / 100)
    <Quantity 6.53577473 1 / s>
    >>> collision_rate_ion_ion(100 * u.eV, 1e20 / u.m ** 3, 'p', coulomb_log=20)
    <Quantity 95918.76240877 1 / s>

    """
    T_i = T_i.to(u.K, equivalencies=u.temperature_energy())
    m_i = atomic.ion_mass(ion_particle)
    particles = [ion_particle, ion_particle]
    if not V:
        # ion thermal velocity (most probable)
        V = np.sqrt(2 * k_B * T_i / m_i)
    Z_i = atomic.integer_charge(ion_particle)
    nu = collision_frequency(T_i,
                             n_i,
                             particles,
                             z_mean=Z_i,
                             V=V,
                             method=coulomb_log_method)
    # factor of 4 due to reduced mass in bperp and the rest is
    # due to differences in definitions of collisional frequency
    coeff = np.sqrt(8 / np.pi) / 3 / 4
    
    # accounting for when a Coulomb logarithm value is passed
    if coulomb_log:
        cLog = Coulomb_logarithm(T_i,
                                 n_i,
                                 particles,
                                 z_mean=Z_i,
                                 V=np.nan * u.m / u.s,
                                 method=coulomb_log_method)
        # dividing out by typical Coulomb logarithm value implicit in
        # the collision frequency calculation and replacing with
        # the user defined Coulomb logarithm value
        nu_mod = nu * coulomb_log / cLog
        nu_i = coeff * nu_mod
    else:
        nu_i = coeff * nu
    return nu_i.to(1 / u.s)


@check_quantity({"T":   {"units": u.K, "can_be_negative": False},
                 "n_e": {"units": u.m ** -3}
                 })
def mean_free_path(T,
                   n_e,
                   particles,
                   z_mean=np.nan * u.dimensionless_unscaled,
                   V=np.nan * u.m / u.s,
                   method="classical"):
    r"""Collisional mean free path (m)

    Parameters
    ----------

    T : ~astropy.units.Quantity
        Temperature in units of temperature or energy per particle,
        which is assumed to be equal for both the test particle and
        the target particle

    n_e : ~astropy.units.Quantity
        The electron density in units convertible to per cubic meter.

    particles : tuple
        A tuple containing string representations of the test particle
        (listed first) and the target particle (listed second)

    z_mean : ~astropy.units.Quantity, optional
        The average ionization (arithmetic mean) for a plasma where the
        a macroscopic description is valid. This is used to recover the
        average ion density (given the average ionization and electron
        density) for calculating the ion sphere radius for non-classical
        impact parameters.

    V : ~astropy.units.Quantity, optional
        The relative velocity between particles.  If not provided,
        thermal velocity is assumed: :math:`\mu V^2 \sim 2 k_B T`
        where `mu` is the reduced mass.

    method: str, optional
        Selects which theory to use when calculating the Coulomb
        logarithm. Defaults to classical method.

    Returns
    -------
    mfp : float or numpy.ndarray
        The collisional mean free path for particles in a plasma.

    Raises
    ------
    ValueError
        If the mass or charge of either particle cannot be found, or
        any of the inputs contain incorrect values.

    UnitConversionError
        If the units on any of the inputs are incorrect

    TypeError
        If the n_e, T, or V are not Quantities.

    Warns
    -----
    ~astropy.units.UnitsWarning
        If units are not provided, SI units are assumed

    ~plasmapy.utils.RelativityWarning
        If the input velocity is greater than 5% of the speed of
        light.

    Notes
    -----
    The collisional mean free path is given by [1]_

    .. math::
        \lambda_{mfp} = \frac{v}{\nu}

    where :math:`v` is the inter-particle velocity (typically taken to be
    the thermal velocity) and :math:`\nu` is the collision frequency.

    Examples
    --------
    >>> from astropy import units as u
    >>> n = 1e19*u.m**-3
    >>> T = 1e6*u.K
    >>> particles = ('e', 'p')
    >>> mean_free_path(T, n, particles)
    <Quantity 7.8393631 m>
    >>> mean_free_path(T, n, particles, V=1e6 * u.m / u.s)
    <Quantity 0.00852932 m>

    References
    ----------
    .. [1] Francis, F. Chen. Introduction to plasma physics and controlled
       fusion 3rd edition. Ch 5 (Springer 2015).
    """
    # collisional frequency
    freq = collision_frequency(T=T,
                               n=n_e,
                               particles=particles,
                               z_mean=z_mean,
                               V=V,
                               method=method)
    # boiler plate to fetch velocity
    # this has been moved to after collision_frequency to avoid use of
    # reduced mass thermal velocity in electron-ion collision case.
    # Should be fine since collision_frequency has its own boiler_plate
    # check, and we are only using this here to get the velocity.
    T, masses, charges, reduced_mass, V = _boilerPlate(T=T,
                                                       particles=particles,
                                                       V=V)
    # mean free path length
    mfp = V / freq
    return mfp.to(u.m)


@check_quantity({"T": {"units": u.K, "can_be_negative": False},
                 "n": {"units": u.m ** -3}
                 })
def Spitzer_resistivity(T,
                        n,
                        particles,
                        z_mean=np.nan * u.dimensionless_unscaled,
                        V=np.nan * u.m / u.s,
                        method="classical"):
    r"""Spitzer resistivity of a plasma

    Parameters
    ----------

    T : ~astropy.units.Quantity
        Temperature in units of temperature.
        This should be the electron temperature for electron-electron
        and electron-ion collisions, and the ion temperature for
        ion-ion collisions.


    n : ~astropy.units.Quantity
        The density in units convertible to per cubic meter.
        This should be the electron density for electron-electron collisions,
        and the ion density for electron-ion and ion-ion collisions.

    z_mean : ~astropy.units.Quantity, optional
        The average ionization (arithmetic mean) for a plasma where the
        a macroscopic description is valid. This is used to recover the
        average ion density (given the average ionization and electron
        density) for calculating the ion sphere radius for non-classical
        impact parameters.

    particles : tuple
        A tuple containing string representations of the test particle
        (listed first) and the target particle (listed second)

    V : ~astropy.units.Quantity, optional
        The relative velocity between particles.  If not provided,
        thermal velocity is assumed: :math:`\mu V^2 \sim 2 k_B T`
        where `mu` is the reduced mass.

    method: str, optional
        Selects which theory to use when calculating the Coulomb
        logarithm. Defaults to classical method.

    Returns
    -------
    spitzer : float or numpy.ndarray
        The resistivity of the plasma in Ohm meters.

    Raises
    ------
    ValueError
        If the mass or charge of either particle cannot be found, or
        any of the inputs contain incorrect values.

    UnitConversionError
        If the units on any of the inputs are incorrect

    TypeError
        If the n_e, T, or V are not Quantities.

    Warns
    -----
    ~astropy.units.UnitsWarning
        If units are not provided, SI units are assumed

    ~plasmapy.utils.RelativityWarning
        If the input velocity is greater than 5% of the speed of
        light.

    Notes
    -----
    The Spitzer resistivity is given by [1]_ [2]_

    .. math::
        \eta = \frac{m}{n Z_1 Z_2 q_e^2} \nu_{1,2}

    where :math:`m` is the ion mass or the reduced mass, :math:`n` is the
    ion density, :math:`Z` is the particle charge state, :math:`q_e` is the
    charge of an electron, :math:`\nu_{1,2}` is the collisional frequency
    between particle species 1 and 2.

    Typically, particle species 1 and 2 are selected to be an electron
    and an ion, since electron-ion collisions are inelastic and therefore
    produce resistivity in the plasma.

    Examples
    --------
    >>> from astropy import units as u
    >>> n = 1e19*u.m**-3
    >>> T = 1e6*u.K
    >>> particles = ('e', 'p')
    >>> Spitzer_resistivity(T, n, particles)
    <Quantity 2.4916169e-06 m Ohm>
    >>> Spitzer_resistivity(T, n, particles, V=1e6 * u.m / u.s)
    <Quantity 0.00041583 m Ohm>

    References
    ----------
    .. [1] Francis, F. Chen. Introduction to plasma physics and controlled
       fusion 3rd edition. Ch 5 (Springer 2015).
    .. [2] http://homepages.cae.wisc.edu/~callen/chap2.pdf

    """
    # collisional frequency
    freq = collision_frequency(T=T,
                               n=n,
                               particles=particles,
                               z_mean=z_mean,
                               V=V,
                               method=method)
    # boiler plate checks
    # fetching additional parameters
    T, masses, charges, reduced_mass, V = _boilerPlate(T=T,
                                                       particles=particles,
                                                       V=V)
    if np.isnan(z_mean):
        spitzer = freq * reduced_mass / (n * charges[0] * charges[1])
    else:
        spitzer = freq * reduced_mass / (n * (z_mean * e) ** 2)
    return spitzer.to(u.Ohm * u.m)


@check_quantity({"T":   {"units": u.K, "can_be_negative": False},
                 "n_e": {"units": u.m ** -3}
                 })
def mobility(T,
             n_e,
             particles,
             z_mean=np.nan * u.dimensionless_unscaled,
             V=np.nan * u.m / u.s,
             method="classical"):
    r"""Electrical mobility (m^2/(V s))

    Parameters
    ----------

    T : ~astropy.units.Quantity
        Temperature in units of temperature or energy per particle,
        which is assumed to be equal for both the test particle and
        the target particle

    n_e : ~astropy.units.Quantity
        The electron density in units convertible to per cubic meter.

    particles : tuple
        A tuple containing string representations of the test particle
        (listed first) and the target particle (listed second)

    z_mean : ~astropy.units.Quantity, optional
        The average ionization (arithmetic mean) for a plasma where the
        a macroscopic description is valid. This is used to recover the
        average ion density (given the average ionization and electron
        density) for calculating the ion sphere radius for non-classical
        impact parameters. It is also used the obtain the average mobility
        of a plasma with multiple charge state species. When z_mean
        is not given, the average charge between the two particles is
        used instead.

    V : ~astropy.units.Quantity, optional
        The relative velocity between particles.  If not provided,
        thermal velocity is assumed: :math:`\mu V^2 \sim 2 k_B T`
        where `mu` is the reduced mass.

    method: str, optional
        Selects which theory to use when calculating the Coulomb
        logarithm. Defaults to classical method.

    Returns
    -------
    mobility_value : float or numpy.ndarray
        The electrical mobility of particles in a collisional plasma.

    Raises
    ------
    ValueError
        If the mass or charge of either particle cannot be found, or
        any of the inputs contain incorrect values.

    UnitConversionError
        If the units on any of the inputs are incorrect

    TypeError
        If the n_e, T, or V are not Quantities.

    Warns
    -----
    ~astropy.units.UnitsWarning
        If units are not provided, SI units are assumed

    ~plasmapy.utils.RelativityWarning
        If the input velocity is greater than 5% of the speed of
        light.

    Notes
    -----
    The mobility is given by [1]_

    .. math::
        \mu = \frac{q}{m \nu}

    where :math:`q` is the particle charge, :math:`m` is the particle mass
    and :math:`\nu` is the collisional frequency of the particle in the
    plasma.

    The mobility describes the forced diffusion of a particle in a collisional
    plasma which is under the influence of an electric field. The mobility
    is essentially the ratio of drift velocity due to collisions and the
    electric field driving the forced diffusion.

    Examples
    --------
    >>> from astropy import units as u
    >>> n = 1e19*u.m**-3
    >>> T = 1e6*u.K
    >>> particles = ('e', 'p')
    >>> mobility(T, n, particles)
    <Quantity 250500.35318738 m2 / (s V)>
    >>> mobility(T, n, particles, V=1e6 * u.m / u.s)
    <Quantity 1500.97042427 m2 / (s V)>

    References
    ----------
    .. [1] https://en.wikipedia.org/wiki/Electrical_mobility#Mobility_in_gas_phase
    """
    freq = collision_frequency(T=T,
                               n=n_e,
                               particles=particles,
                               z_mean=z_mean,
                               V=V,
                               method=method)
    # boiler plate checks
    # we do this after collision_frequency since collision_frequency
    # already has a boiler_plate check and we are doing this just
    # to recover the charges, mass, etc.
    T, masses, charges, reduced_mass, V = _boilerPlate(T=T,
                                                       particles=particles,
                                                       V=V)
    if np.isnan(z_mean):
        z_val = (charges[0] + charges[1]) / 2
    else:
        z_val = z_mean * e
    mobility_value = z_val / (reduced_mass * freq)
    return mobility_value.to(u.m ** 2 / (u.V * u.s))


@check_quantity({"T":   {"units": u.K, "can_be_negative": False},
                 "n_e": {"units": u.m ** -3}
                 })
def Knudsen_number(characteristic_length,
                   T,
                   n_e,
                   particles,
                   z_mean=np.nan * u.dimensionless_unscaled,
                   V=np.nan * u.m / u.s,
                   method="classical"):
    r"""Knudsen number (dimless)

    Parameters
    ----------

    characteristic_length : ~astropy.units.Quantity
        Rough order-of-magnitude estimate of the relevant size of the system.

    T : ~astropy.units.Quantity
        Temperature in units of temperature or energy per particle,
        which is assumed to be equal for both the test particle and
        the target particle

    n_e : ~astropy.units.Quantity
        The electron density in units convertible to per cubic meter.

    particles : tuple
        A tuple containing string representations of the test particle
        (listed first) and the target particle (listed second)

    z_mean : ~astropy.units.Quantity, optional
        The average ionization (arithmetic mean) for a plasma where the
        a macroscopic description is valid. This is used to recover the
        average ion density (given the average ionization and electron
        density) for calculating the ion sphere radius for non-classical
        impact parameters.

    V : ~astropy.units.Quantity, optional
        The relative velocity between particles.  If not provided,
        thermal velocity is assumed: :math:`\mu V^2 \sim 2 k_B T`
        where `mu` is the reduced mass.

    method: str, optional
        Selects which theory to use when calculating the Coulomb
        logarithm. Defaults to classical method.

    Returns
    -------
    knudsen_param : float or numpy.ndarray
        The dimensionless Knudsen number.

    Raises
    ------
    ValueError
        If the mass or charge of either particle cannot be found, or
        any of the inputs contain incorrect values.

    UnitConversionError
        If the units on any of the inputs are incorrect

    TypeError
        If the n_e, T, or V are not Quantities.

    Warns
    -----
    ~astropy.units.UnitsWarning
        If units are not provided, SI units are assumed

    ~plasmapy.utils.RelativityWarning
        If the input velocity is greater than 5% of the speed of
        light.

    Notes
    -----
    The Knudsen number is given by [1]_

    .. math::
        Kn = \frac{\lambda_{mfp}}{L}

    where :math:`\lambda_{mfp}` is the collisional mean free path for
    particles in a plasma and :math`L` is the characteristic scale
    length of interest.

    Typically the characteristic scale length is the plasma size or the
    size of a diagnostic (such a the length or radius of a Langmuir
    probe tip). The Knudsen number tells us whether collisional effects
    are important on this scale length.

    Examples
    --------
    >>> from astropy import units as u
    >>> L = 1e-3 * u.m
    >>> n = 1e19*u.m**-3
    >>> T = 1e6*u.K
    >>> particles = ('e', 'p')
    >>> Knudsen_number(L, T, n, particles)
    <Quantity 7839.36310417>
    >>> Knudsen_number(L, T, n, particles, V=1e6 * u.m / u.s)
    <Quantity 8.52931736>

    References
    ----------
    .. [1] https://en.wikipedia.org/wiki/Knudsen_number

    """
    path_length = mean_free_path(T=T,
                                 n_e=n_e,
                                 particles=particles,
                                 z_mean=z_mean,
                                 V=V,
                                 method=method)
    knudsen_param = path_length / characteristic_length
    return knudsen_param.to(u.dimensionless_unscaled)


@check_quantity({"T":   {"units": u.K, "can_be_negative": False},
                 "n_e": {"units": u.m ** -3}
                 })
def coupling_parameter(T,
                       n_e,
                       particles,
                       z_mean=np.nan * u.dimensionless_unscaled,
                       V=np.nan * u.m / u.s,
                       method="classical"):
    r"""Coupling parameter.
    Coupling parameter compares Coulomb energy to kinetic energy (typically)
    thermal. Classical plasmas are weakly coupled Gamma << 1, whereas dense
    plasmas tend to have significant to strong coupling Gamma >= 1.

    Parameters
    ----------

    T : ~astropy.units.Quantity
        Temperature in units of temperature or energy per particle,
        which is assumed to be equal for both the test particle and
        the target particle

    n_e : ~astropy.units.Quantity
        The electron density in units convertible to per cubic meter.

    particles : tuple
        A tuple containing string representations of the test particle
        (listed first) and the target particle (listed second)

    z_mean : ~astropy.units.Quantity, optional
        The average ionization (arithmetic mean) for a plasma where the
        a macroscopic description is valid. This is used to recover the
        average ion density (given the average ionization and electron
        density) for calculating the ion sphere radius for non-classical
        impact parameters.

    V : ~astropy.units.Quantity, optional
        The relative velocity between particles.  If not provided,
        thermal velocity is assumed: :math:`\mu V^2 \sim 2 k_B T`
        where `mu` is the reduced mass.

    method: str, optional
        Selects which theory to use when calculating the Coulomb
        logarithm. Defaults to classical method.

    Returns
    -------
    coupling : float or numpy.ndarray
        The coupling parameter for a plasma.

    Raises
    ------
    ValueError
        If the mass or charge of either particle cannot be found, or
        any of the inputs contain incorrect values.

    UnitConversionError
        If the units on any of the inputs are incorrect

    TypeError
        If the n_e, T, or V are not Quantities.

    Warns
    -----
    ~astropy.units.UnitsWarning
        If units are not provided, SI units are assumed

    ~plasmapy.utils.RelativityWarning
        If the input velocity is greater than 5% of the speed of
        light.

    Notes
    -----
    The coupling parameter is given by

    .. math::
        \Gamma = \frac{E_{Coulomb}}{E_{Kinetic}}

    The Coulomb energy is given by

    .. math::
        E_{Coulomb} = \frac{Z_1 Z_2 q_e^2}{4 \pi \epsilon_0 r}

    where :math:`r` is the Wigner-Seitz radius, and 1 and 2 refer to
    particle species 1 and 2 between which we want to determine the
    coupling.

    In the classical case the kinetic energy is simply the thermal energy

    .. math::
        E_{kinetic} = k_B T_e

    The quantum case is more complex. The kinetic energy is dominated by
    the Fermi energy, modulated by a correction factor based on the
    ideal chemical potential. This is obtained more precisely
    by taking the the thermal kinetic energy and dividing by
    the degeneracy parameter, modulated by the Fermi integral [1]_

    .. math::
        E_{kinetic} = 2 k_B T_e / \chi f_{3/2} (\mu_{ideal} / k_B T_e)

    where :math:`\chi` is the degeneracy parameter, :math:`f_{3/2}` is the
    Fermi integral, and :math:`\mu_{ideal}` is the ideal chemical
    potential.

    The degeneracy parameter is given by

    .. math::
        \chi = n_e \Lambda_{deBroglie} ^ 3

    where :math:`n_e` is the electron density and :math:`\Lambda_{deBroglie}`
    is the thermal deBroglie wavelength.

    See equations 1.2, 1.3 and footnote 5 in [2]_ for details on the ideal
    chemical potential.

    Examples
    --------
    >>> from astropy import units as u
    >>> n = 1e19*u.m**-3
    >>> T = 1e6*u.K
    >>> particles = ('e', 'p')
    >>> coupling_parameter(T, n, particles)
    <Quantity 5.80330315e-05>
    >>> coupling_parameter(T, n, particles, V=1e6 * u.m / u.s)
    <Quantity 5.80330315e-05>

    References
    ----------
    .. [1] Dense plasma temperature equilibration in the binary collision
       approximation. D. O. Gericke et. al. PRE,  65, 036418 (2002).
       DOI: 10.1103/PhysRevE.65.036418
    .. [2] Bonitz, Michael. Quantum kinetic theory. Stuttgart: Teubner, 1998.


    """
    # boiler plate checks
    T, masses, charges, reduced_mass, V = _boilerPlate(T=T,
                                                       particles=particles,
                                                       V=V)
    if np.isnan(z_mean):
        # using mean charge to get average ion density.
        # If you are running this, you should strongly consider giving
        # a value of z_mean as an argument instead.
        Z1 = np.abs(atomic.integer_charge(particles[0]))
        Z2 = np.abs(atomic.integer_charge(particles[1]))
        Z = (Z1 + Z2) / 2
        # getting ion density from electron density
        n_i = n_e / Z
        # getting Wigner-Seitz radius based on ion density
        radius = Wigner_Seitz_radius(n_i)
    else:
        # getting ion density from electron density
        n_i = n_e / z_mean
        # getting Wigner-Seitz radius based on ion density
        radius = Wigner_Seitz_radius(n_i)
    # Coulomb potential energy between particles
    if np.isnan(z_mean):
        coulombEnergy = charges[0] * charges[1] / (4 * np.pi * eps0 * radius)
    else:
        coulombEnergy = (z_mean * e) ** 2 / (4 * np.pi * eps0 * radius)
    if method == "classical":
        # classical thermal kinetic energy
        kineticEnergy = k_B * T
    elif method == "quantum":
        # quantum kinetic energy for dense plasmas
        lambda_deBroglie = thermal_deBroglie_wavelength(T)
        chemicalPotential = chemical_potential(n_e, T)
        fermiIntegral = Fermi_integral(chemicalPotential.si.value, 1.5)
        denom = (n_e * lambda_deBroglie ** 3) * fermiIntegral
        kineticEnergy = 2 * k_B * T / denom
        if np.imag(kineticEnergy) == 0:
            kineticEnergy = np.real(kineticEnergy)
        else:
            raise ValueError("Kinetic energy should not be imaginary."
                             "Something went horribly wrong.")
    coupling = coulombEnergy / kineticEnergy
    return coupling.to(u.dimensionless_unscaled)<|MERGE_RESOLUTION|>--- conflicted
+++ resolved
@@ -11,13 +11,9 @@
 from plasmapy import utils
 from plasmapy.utils.checks import (check_quantity,
                                    _check_relativistic)
-<<<<<<< HEAD
-from plasmapy.constants import (m_e, k_B, e, eps0, pi, hbar)
+
+from plasmapy.constants import (c, m_e, k_B, e, eps0, pi, hbar)
 from plasmapy.atomic import (particle_mass, integer_charge)
-=======
-from plasmapy.constants import (c, m_e, k_B, e, eps0, pi, hbar)
-from plasmapy.atomic import (ion_mass, integer_charge)
->>>>>>> 4d331ebd
 from plasmapy.physics.parameters import (Debye_length)
 from plasmapy.physics.quantum import (Wigner_Seitz_radius,
                                       thermal_deBroglie_wavelength,
@@ -778,10 +774,10 @@
 
     References
     ----------
-    .. [1] Braginskii, S. I. "Transport processes in a plasma." Reviews of 
+    .. [1] Braginskii, S. I. "Transport processes in a plasma." Reviews of
        plasma physics 1 (1965): 205.
 
-    .. [2] Huba, J. D. "NRL (Naval Research Laboratory) Plasma Formulary, 
+    .. [2] Huba, J. D. "NRL (Naval Research Laboratory) Plasma Formulary,
        revised." Naval Research Lab. Report NRL/PU/6790-16-614 (2016).
        https://www.nrl.navy.mil/ppd/content/nrl-plasma-formulary
 
@@ -896,10 +892,10 @@
 
     References
     ----------
-    .. [1] Braginskii, S. I. "Transport processes in a plasma." Reviews of 
+    .. [1] Braginskii, S. I. "Transport processes in a plasma." Reviews of
        plasma physics 1 (1965): 205.
 
-    .. [2] Huba, J. D. "NRL (Naval Research Laboratory) Plasma Formulary, 
+    .. [2] Huba, J. D. "NRL (Naval Research Laboratory) Plasma Formulary,
        revised." Naval Research Lab. Report NRL/PU/6790-16-614 (2016).
        https://www.nrl.navy.mil/ppd/content/nrl-plasma-formulary
 
@@ -923,7 +919,7 @@
 
     """
     T_i = T_i.to(u.K, equivalencies=u.temperature_energy())
-    m_i = atomic.ion_mass(ion_particle)
+    m_i = atomic.particle_mass(ion_particle)
     particles = [ion_particle, ion_particle]
     if not V:
         # ion thermal velocity (most probable)
@@ -938,7 +934,7 @@
     # factor of 4 due to reduced mass in bperp and the rest is
     # due to differences in definitions of collisional frequency
     coeff = np.sqrt(8 / np.pi) / 3 / 4
-    
+
     # accounting for when a Coulomb logarithm value is passed
     if coulomb_log:
         cLog = Coulomb_logarithm(T_i,
